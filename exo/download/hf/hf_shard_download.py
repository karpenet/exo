import asyncio
import traceback
from pathlib import Path
from typing import Dict, List, Tuple
from exo.inference.shard import Shard
from exo.download.shard_download import ShardDownloader
from exo.download.download_progress import RepoProgressEvent
from exo.download.hf.hf_helpers import download_repo_files, RepoProgressEvent, get_weight_map, get_allow_patterns, get_repo_root
from exo.helpers import AsyncCallbackSystem, DEBUG


class HFShardDownloader(ShardDownloader):
  def __init__(self, quick_check: bool = False, max_parallel_downloads: int = 4):
    self.quick_check = quick_check
    self.max_parallel_downloads = max_parallel_downloads
    self.active_downloads: Dict[Shard, asyncio.Task] = {}
    self.completed_downloads: Dict[Shard, Path] = {}
    self._on_progress = AsyncCallbackSystem[str, Tuple[Shard, RepoProgressEvent]]()

  async def ensure_shard(self, shard: Shard) -> Path:
    if shard in self.completed_downloads:
      return self.completed_downloads[shard]
    if self.quick_check:
      repo_root = get_repo_root(shard.model_id)
      snapshots_dir = repo_root/"snapshots"
      if snapshots_dir.exists():
        visible_dirs = [d for d in snapshots_dir.iterdir() if not d.name.startswith('.')]
        if visible_dirs:
          most_recent_dir = max(visible_dirs, key=lambda x: x.stat().st_mtime)
          return most_recent_dir

    # If a download on this shard is already in progress, keep that one
    for active_shard in self.active_downloads:
      if active_shard == shard:
        if DEBUG >= 2: print(f"Download already in progress for {shard}. Keeping that one.")
        return await self.active_downloads[shard]

<<<<<<< HEAD
        # Cancel any downloads for this model_id on a different shard
        existing_active_shards = [active_shard for active_shard in self.active_downloads.keys() if active_shard.model_id == shard.model_id]
        for active_shard in existing_active_shards:
            if DEBUG >= 2: print(f"Cancelling download for {active_shard} (replacing with {shard})")
            task = self.active_downloads[active_shard]
            task.cancel()
            try:
                await task
            except asyncio.CancelledError:
                pass
            except Exception as e:
                if DEBUG >= 2: print(f"Error in cancelling download {active_shard}: {e}")
                traceback.print_exc()
        self.active_downloads = {active_shard: task for active_shard, task in self.active_downloads.items() if active_shard.model_id != shard.model_id}
=======
    # Cancel any downloads for this model_id on a different shard
    existing_active_shards = [active_shard for active_shard in self.active_downloads.keys() if active_shard.model_id == shard.model_id]
    for active_shard in existing_active_shards:
      if DEBUG >= 2: print(f"Cancelling download for {active_shard} (replacing with {shard})")
      task = self.active_downloads[active_shard]
      task.cancel()
      try:
        await task
      except asyncio.CancelledError:
        pass  # This is expected when cancelling a task
      except Exception as e:
        if DEBUG >= 2: print(f"Error in cancelling download {active_shard}: {e}")
        traceback.print_exc()
    self.active_downloads = {active_shard: task for active_shard, task in self.active_downloads.items() if active_shard.model_id != shard.model_id}
>>>>>>> 5a9f4ba5

    # Start new download
    download_task = asyncio.create_task(self._download_shard(shard))
    self.active_downloads[shard] = download_task
    try:
      path = await download_task
      self.completed_downloads[shard] = path
      return path
    finally:
      # Ensure the task is removed even if an exception occurs
      print(f"Removing download task for {shard}: {shard in self.active_downloads}")
      if shard in self.active_downloads:
        self.active_downloads.pop(shard)

  async def _download_shard(self, shard: Shard) -> Path:
    async def wrapped_progress_callback(event: RepoProgressEvent):
      self._on_progress.trigger_all(shard, event)

    weight_map = await get_weight_map(shard.model_id)
    allow_patterns = get_allow_patterns(weight_map, shard)

    return await download_repo_files(repo_id=shard.model_id, progress_callback=wrapped_progress_callback, allow_patterns=allow_patterns, max_parallel_downloads=self.max_parallel_downloads)

  @property
  def on_progress(self) -> AsyncCallbackSystem[str, Tuple[Shard, RepoProgressEvent]]:
    return self._on_progress<|MERGE_RESOLUTION|>--- conflicted
+++ resolved
@@ -35,22 +35,6 @@
         if DEBUG >= 2: print(f"Download already in progress for {shard}. Keeping that one.")
         return await self.active_downloads[shard]
 
-<<<<<<< HEAD
-        # Cancel any downloads for this model_id on a different shard
-        existing_active_shards = [active_shard for active_shard in self.active_downloads.keys() if active_shard.model_id == shard.model_id]
-        for active_shard in existing_active_shards:
-            if DEBUG >= 2: print(f"Cancelling download for {active_shard} (replacing with {shard})")
-            task = self.active_downloads[active_shard]
-            task.cancel()
-            try:
-                await task
-            except asyncio.CancelledError:
-                pass
-            except Exception as e:
-                if DEBUG >= 2: print(f"Error in cancelling download {active_shard}: {e}")
-                traceback.print_exc()
-        self.active_downloads = {active_shard: task for active_shard, task in self.active_downloads.items() if active_shard.model_id != shard.model_id}
-=======
     # Cancel any downloads for this model_id on a different shard
     existing_active_shards = [active_shard for active_shard in self.active_downloads.keys() if active_shard.model_id == shard.model_id]
     for active_shard in existing_active_shards:
@@ -65,7 +49,6 @@
         if DEBUG >= 2: print(f"Error in cancelling download {active_shard}: {e}")
         traceback.print_exc()
     self.active_downloads = {active_shard: task for active_shard, task in self.active_downloads.items() if active_shard.model_id != shard.model_id}
->>>>>>> 5a9f4ba5
 
     # Start new download
     download_task = asyncio.create_task(self._download_shard(shard))
